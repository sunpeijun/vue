--- conflicted
+++ resolved
@@ -31,7 +31,7 @@
     <img width="260px" src="https://raw.githubusercontent.com/vuejs/vuejs.org/master/themes/vue/source/images/stdlib.png">
   </a>
 </p>
-  
+
 <!--special end-->
 
 <h3 align="center">Platinum Sponsors</h3>
@@ -146,7 +146,6 @@
         </a>
       </td>
       <td align="center" valign="middle">
-<<<<<<< HEAD
         <a href="https://vuejobs.com/?ref=vuejs" target="_blank">
           <img width="148px" src="https://raw.githubusercontent.com/vuejs/vuejs.org/master/themes/vue/source/images/vuejobs.png">
         </a>
@@ -154,15 +153,6 @@
       <td align="center" valign="middle">
         <a href="https://www.valuecoders.com" target="_blank">
           <img width="148px" src="https://raw.githubusercontent.com/vuejs/vuejs.org/master/themes/vue/source/images/valuecoders.png">
-=======
-        <a href="https://www.valuecoders.com" target="_blank">
-          <img width="148px" src="https://raw.githubusercontent.com/vuejs/vuejs.org/master/themes/vue/source/images/valuecoders.png">
-        </a>
-      </td>
-      <td align="center" valign="middle">
-        <a href="https://vuejobs.com/?ref=vuejs" target="_blank">
-          <img width="148px" src="https://raw.githubusercontent.com/vuejs/vuejs.org/master/themes/vue/source/images/vuejobs.png">
->>>>>>> edf7df0c
         </a>
       </td>
       <td align="center" valign="middle">
@@ -199,31 +189,19 @@
       </td>
       <td align="center" valign="middle">
         <a href="https://www.firesticktricks.com/" target="_blank">
-<<<<<<< HEAD
           <img width="148px" src="https://raw.githubusercontent.com/vuejs/vuejs.org/master/themes/vue/source/images/firestick_tricks.png">
-=======
-          <img width="148px" src="https://raw.githubusercontent.com/vuejs/vuejs.org/master/themes/vue/source/images/firesticks.png">
->>>>>>> edf7df0c
         </a>
       </td>
     </tr><tr></tr>
     <tr>
       <td align="center" valign="middle">
         <a href="https://github.com/marcus-hiles" target="_blank">
-<<<<<<< HEAD
           <img width="148px" src="https://raw.githubusercontent.com/vuejs/vuejs.org/master/themes/vue/source/images/marcus_hiles.png">
-=======
-          <img width="148px" src="https://raw.githubusercontent.com/vuejs/vuejs.org/master/themes/vue/source/images/marcushiles.png">
->>>>>>> edf7df0c
         </a>
       </td>
       <td align="center" valign="middle">
         <a href="https://isleofcode.com/" target="_blank">
-<<<<<<< HEAD
           <img width="148px" src="https://raw.githubusercontent.com/vuejs/vuejs.org/master/themes/vue/source/images/isle_of_code.png">
-=======
-          <img width="148px" src="https://raw.githubusercontent.com/vuejs/vuejs.org/master/themes/vue/source/images/ioc.png">
->>>>>>> edf7df0c
         </a>
       </td>
     </tr><tr></tr>
